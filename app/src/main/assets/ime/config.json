{
  "package": "dev.patrickgold.florisboard",
  "characterLayouts": {
    "qwerty": "QWERTY",
    "qwertz": "QWERTZ",
    "azerty": "AZERTY",
    "bepo": "BÉPO",
    "bulgarian_bds": "Bulgarian (BDS)",
    "bulgarian_phonetic": "Bulgarian (Phonetic)",
    "spanish": "Spanish (QWERTY)",
    "norwegian": "Norwegian (QWERTY)",
    "swedish_finnish": "Swedish/Finnish (QWERTY)",
    "danish": "Danish (QWERTY)",
    "icelandic": "Icelandic (QWERTY)",
    "swiss_german": "Swiss German (QWERTZ)",
    "swiss_french": "Swiss French (QWERTZ)",
    "swiss_italian": "Swiss Italian (QWERTZ)",
    "hungarian": "Hungarian (QWERTZ)",
    "persian": "Persian",
    "arabic": "Arabic",
    "esperanto": "Esperanto",
    "esperanto_with_hx": "Esperanto with 'ĥ'",
    "colemak": "Colemak",
    "dvorak": "Dvorak",
    "jcuken_russian": "Russian (JCUKEN)",
    "canadian_french": "Canadian French (QWERTY)",
    "greek": "Ελληνικά"
  },
  "defaultSubtypes": [
    {
      "id": 101,
      "languageTag": "en-US",
      "preferredLayout": "qwerty"
    },
    {
      "id": 102,
      "languageTag": "en-UK",
      "preferredLayout": "qwerty"
    },
    {
      "id": 103,
      "languageTag": "en-CA",
      "preferredLayout": "qwerty"
    },
    {
      "id": 104,
      "languageTag": "en-AU",
      "preferredLayout": "qwerty"
    },
    {
      "id": 201,
      "languageTag": "de-DE",
      "preferredLayout": "qwertz"
    },
    {
      "id": 202,
      "languageTag": "de-AT",
      "preferredLayout": "qwertz"
    },
    {
      "id": 203,
      "languageTag": "de-CH",
      "preferredLayout": "swiss_german"
    },
    {
      "id": 301,
      "languageTag": "fr-FR",
      "preferredLayout": "azerty"
    },
    {
      "id": 302,
      "languageTag": "fr-CA",
      "preferredLayout": "canadian_french"
    },
    {
      "id": 303,
      "languageTag": "fr-CH",
      "preferredLayout": "swiss_french"
    },
    {
      "id": 401,
      "languageTag": "it-IT",
      "preferredLayout": "qwerty"
    },
    {
      "id": 402,
      "languageTag": "it-CH",
      "preferredLayout": "swiss_italian"
    },
    {
      "id": 501,
      "languageTag": "es-ES",
      "preferredLayout": "spanish"
    },
    {
      "id": 502,
      "languageTag": "es-US",
      "preferredLayout": "spanish"
    },
    {
      "id": 503,
      "languageTag": "es-419",
      "preferredLayout": "spanish"
    },
    {
      "id": 601,
      "languageTag": "pt-PT",
      "preferredLayout": "qwerty"
    },
    {
      "id": 602,
      "languageTag": "pt-BR",
      "preferredLayout": "qwerty"
    },
    {
      "id": 701,
      "languageTag": "nb-NO",
      "preferredLayout": "norwegian"
    },
    {
      "id": 702,
      "languageTag": "nn-NO",
      "preferredLayout": "norwegian"
    },
    {
      "id": 711,
      "languageTag": "sv-SE",
      "preferredLayout": "swedish_finnish"
    },
    {
      "id": 721,
      "languageTag": "fi-FI",
      "preferredLayout": "swedish_finnish"
    },
    {
      "id": 731,
      "languageTag": "da-DK",
      "preferredLayout": "danish"
    },
    {
      "id": 741,
      "languageTag": "is-IS",
      "preferredLayout": "icelandic"
    },
    {
      "id": 801,
      "languageTag": "fa-FA",
      "preferredLayout": "persian"
    },
    {
      "id": 901,
      "languageTag": "ar",
      "preferredLayout": "arabic"
    },
    {
      "id": 1001,
      "languageTag": "hu",
      "preferredLayout": "hungarian"
    },
    {
      "id": 1101,
      "languageTag": "eo",
      "preferredLayout": "esperanto"
    },
    {
      "id": 1201,
      "languageTag": "hr",
      "preferredLayout": "qwertz"
    },
    {
      "id": 1301,
      "languageTag": "ru",
      "preferredLayout": "jcuken_russian"
    },
    {
      "id": 1401,
      "languageTag": "el",
      "preferredLayout": "greek"
    },
    {
      "id": 1501,
      "languageTag": "ro",
      "preferredLayout": "qwerty"
    },
    {
      "id": 1601,
      "languageTag": "pl",
      "preferredLayout": "qwerty"
    },
    {
<<<<<<< HEAD
      "id": 1801,
      "languageTag": "tr",
      "preferredLayout": "qwerty"
=======
      "id": 1701,
      "languageTag": "bg-bg",
      "preferredLayout": "bulgarian_phonetic"
>>>>>>> 09833a33
    }
  ]
}<|MERGE_RESOLUTION|>--- conflicted
+++ resolved
@@ -188,15 +188,14 @@
       "preferredLayout": "qwerty"
     },
     {
-<<<<<<< HEAD
-      "id": 1801,
-      "languageTag": "tr",
-      "preferredLayout": "qwerty"
-=======
       "id": 1701,
       "languageTag": "bg-bg",
       "preferredLayout": "bulgarian_phonetic"
->>>>>>> 09833a33
+    },
+    {
+      "id": 1801,
+      "languageTag": "tr",
+      "preferredLayout": "qwerty"
     }
   ]
 }