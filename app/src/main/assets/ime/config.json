{
  "package": "dev.patrickgold.florisboard",
  "characterLayouts": {
    "qwerty": "QWERTY",
    "qwertz": "QWERTZ",
    "azerty": "AZERTY",
    "spanish": "Spanish (QWERTY)",
    "norwegian": "Norwegian (QWERTY)",
    "swedish_finnish": "Swedish/Finnish (QWERTY)",
    "danish": "Danish (QWERTY)",
    "icelandic": "Icelandic (QWERTY)",
    "swiss_german": "Swiss German (QWERTZ)",
    "swiss_french": "Swiss French (QWERTZ)",
    "swiss_italian": "Swiss Italian (QWERTZ)",
    "hungarian": "Hungarian (QWERTZ)",
    "persian": "Persian",
    "arabic": "Arabic",
    "esperanto": "Esperanto",
    "esperanto_with_hx": "Esperanto with 'ĥ'",
    "colemak": "Colemak",
    "dvorak": "Dvorak",
    "jcuken_russian": "Russian (JCUKEN)",
    "canadian_french": "Canadian French (QWERTY)",
    "greek": "Ελληνικά"
  },
  "defaultSubtypes": [
    {
      "id": 101,
      "languageTag": "en-US",
      "preferredLayout": "qwerty"
    },
    {
      "id": 102,
      "languageTag": "en-UK",
      "preferredLayout": "qwerty"
    },
    {
      "id": 103,
      "languageTag": "en-CA",
      "preferredLayout": "qwerty"
    },
    {
      "id": 104,
      "languageTag": "en-AU",
      "preferredLayout": "qwerty"
    },
    {
      "id": 201,
      "languageTag": "de-DE",
      "preferredLayout": "qwertz"
    },
    {
      "id": 202,
      "languageTag": "de-AT",
      "preferredLayout": "qwertz"
    },
    {
      "id": 203,
      "languageTag": "de-CH",
      "preferredLayout": "swiss_german"
    },
    {
      "id": 301,
      "languageTag": "fr-FR",
      "preferredLayout": "azerty"
    },
    {
      "id": 302,
      "languageTag": "fr-CA",
      "preferredLayout": "canadian_french"
    },
    {
      "id": 303,
      "languageTag": "fr-CH",
      "preferredLayout": "swiss_french"
    },
    {
      "id": 401,
      "languageTag": "it-IT",
      "preferredLayout": "qwerty"
    },
    {
      "id": 402,
      "languageTag": "it-CH",
      "preferredLayout": "swiss_italian"
    },
    {
      "id": 501,
      "languageTag": "es-ES",
      "preferredLayout": "spanish"
    },
    {
      "id": 502,
      "languageTag": "es-US",
      "preferredLayout": "spanish"
    },
    {
      "id": 503,
      "languageTag": "es-419",
      "preferredLayout": "spanish"
    },
    {
      "id": 601,
      "languageTag": "pt-PT",
      "preferredLayout": "qwerty"
    },
    {
      "id": 602,
      "languageTag": "pt-BR",
      "preferredLayout": "qwerty"
    },
    {
      "id": 701,
      "languageTag": "nb-NO",
      "preferredLayout": "norwegian"
    },
    {
      "id": 702,
      "languageTag": "nn-NO",
      "preferredLayout": "norwegian"
    },
    {
      "id": 711,
      "languageTag": "sv-SE",
      "preferredLayout": "swedish_finnish"
    },
    {
      "id": 721,
      "languageTag": "fi-FI",
      "preferredLayout": "swedish_finnish"
    },
    {
      "id": 731,
      "languageTag": "da-DK",
      "preferredLayout": "danish"
    },
    {
      "id": 741,
      "languageTag": "is-IS",
      "preferredLayout": "icelandic"
    },
    {
      "id": 801,
      "languageTag": "fa-FA",
      "preferredLayout": "persian"
    },
    {
      "id": 901,
      "languageTag": "ar",
      "preferredLayout": "arabic"
    },
    {
      "id": 1001,
      "languageTag": "hu",
      "preferredLayout": "hungarian"
    },
    {
      "id": 1101,
      "languageTag": "eo",
      "preferredLayout": "esperanto"
    },
    {
<<<<<<< HEAD
      "id": 1501,
      "languageTag": "ro",
      "preferredLayout": "qwerty"
=======
      "id": 1201,
      "languageTag": "hr",
      "preferredLayout": "qwertz"
    },
    {
      "id": 1301,
      "languageTag": "ru",
      "preferredLayout": "jcuken_russian"
    },
    {
      "id": 1401,
      "languageTag": "el",
      "preferredLayout": "greek"
>>>>>>> f8db145a
    }
  ]
}<|MERGE_RESOLUTION|>--- conflicted
+++ resolved
@@ -160,11 +160,6 @@
       "preferredLayout": "esperanto"
     },
     {
-<<<<<<< HEAD
-      "id": 1501,
-      "languageTag": "ro",
-      "preferredLayout": "qwerty"
-=======
       "id": 1201,
       "languageTag": "hr",
       "preferredLayout": "qwertz"
@@ -178,7 +173,11 @@
       "id": 1401,
       "languageTag": "el",
       "preferredLayout": "greek"
->>>>>>> f8db145a
+    },
+    {
+      "id": 1501,
+      "languageTag": "ro",
+      "preferredLayout": "qwerty"
     }
   ]
 }